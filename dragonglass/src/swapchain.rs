--- conflicted
+++ resolved
@@ -1,9 +1,3 @@
-<<<<<<< HEAD
-use crate::context::{Context, Surface};
-use anyhow::{ensure, Result};
-use ash::{extensions::khr::Swapchain as AshSwapchain, vk};
-use std::cmp;
-=======
 use crate::{
     adapters::{CommandPool, Fence, Semaphore},
     context::{Context, LogicalDevice, Surface},
@@ -11,7 +5,6 @@
 use anyhow::{bail, ensure, Context as AnyhowContext, Result};
 use ash::{extensions::khr::Swapchain as AshSwapchain, prelude::VkResult, version::DeviceV1_0, vk};
 use std::{cmp, sync::Arc};
->>>>>>> 50f10769
 
 pub struct VulkanSwapchain {
     pub handle_ash: AshSwapchain,
@@ -171,11 +164,7 @@
     let queue_indices = context.physical_device.queue_indices();
     let create_info = swapchain_create_info(context, &queue_indices, properties)?;
 
-<<<<<<< HEAD
-    let swapchain = Swapchain::new(
-=======
     let swapchain = VulkanSwapchain::new(
->>>>>>> 50f10769
         &context.instance.handle,
         &context.logical_device.handle,
         create_info,
